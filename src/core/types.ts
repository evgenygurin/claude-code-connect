/**
 * Core types for Claude Code + Linear native integration
 */

import type { Issue, Comment, User } from "@linear/sdk";

/**
 * Integration configuration
 */
export interface IntegrationConfig {
  /** Linear API token */
  linearApiToken: string;
  /** Linear workspace/organization ID */
  linearOrganizationId: string;
  /** Linear client ID for OAuth */
  linearClientId?: string;
  /** Linear client secret for OAuth */
  linearClientSecret?: string;
  /** OAuth redirect URI */
  oauthRedirectUri?: string;
  /** Claude Code CLI path (optional, defaults to 'claude-code') */
  claudeCodePath?: string;
  /** Claude executable path (optional, defaults to 'claude') */
  claudeExecutablePath: string;
  /** Port for webhook server */
  webhookPort: number;
  /** Webhook secret for validation */
  webhookSecret?: string;
  /** Project root directory for code operations */
  projectRootDir: string;
  /** Default branch for git operations */
  defaultBranch: string;
  /** Auto-create branches for issues */
  createBranches: boolean;
  /** Session timeout in minutes */
  timeoutMinutes: number;
  /** Agent username/ID that triggers the integration */
  agentUserId?: string;
  /** Debug mode */
  debug?: boolean;
  /** Enable OAuth flow */
  enableOAuth?: boolean;
  /** Enable Boss Agent mode for delegation */
  enableBossAgent?: boolean;
  /** Boss Agent complexity threshold for delegation (1-10) */
  bossAgentThreshold?: number;
  /** Maximum concurrent sub-agents */
  maxConcurrentAgents?: number;
}

/**
 * Session permissions for security control
 */
export interface SessionPermissions {
  /** Can read files */
  canRead: boolean;
  /** Can write files */
  canWrite: boolean;
  /** Can execute commands */
  canExecute: boolean;
  /** Can access network */
  canNetwork: boolean;
  /** Can create/delete files */
  canModifyFileSystem: boolean;
}

/**
 * Validated session metadata
 */
export interface SessionMetadata {
  /** User/actor who created the session */
  createdBy: string;
  /** Organization ID */
  organizationId: string;
  /** Project scope restrictions */
  projectScope: string[];
  /** Session permissions */
  permissions: SessionPermissions;
  /** Trigger comment ID (if applicable) */
  triggerCommentId?: string;
  /** Issue title for reference */
  issueTitle?: string;
  /** Original event type that triggered session */
  triggerEventType?: string;
}

/**
 * Security context for session isolation
 */
export interface SessionSecurityContext {
  /** Allowed file paths for operations */
  allowedPaths: string[];
  /** Maximum memory usage in MB */
  maxMemoryMB: number;
  /** Maximum execution time in milliseconds */
  maxExecutionTimeMs: number;
  /** Enable isolated environment */
  isolatedEnvironment: boolean;
  /** Allowed network endpoints (if any) */
  allowedEndpoints?: string[];
  /** Environment variables allowlist */
  allowedEnvVars?: string[];
}

/**
 * Claude session information with enhanced security
 */
export interface ClaudeSession {
  /** Unique session ID */
  id: string;
  /** Associated Linear issue ID */
  issueId: string;
  /** Issue identifier (e.g., DEV-123) */
  issueIdentifier: string;
  /** Session status */
  status: SessionStatus;
  /** Git branch name for this session (if created) */
  branchName?: string;
  /** Isolated working directory - /tmp/claude-sessions/{sessionId} */
  workingDir: string;
  /** Claude process ID (if running) */
  processId?: number;
  /** Session start time */
  startedAt: Date;
  /** Session end time */
  completedAt?: Date;
  /** Last activity time */
  lastActivityAt: Date;
  /** Error message if session failed */
  error?: string;
  /** Validated session metadata */
  metadata: SessionMetadata;
  /** Security context for isolation */
  securityContext: SessionSecurityContext;
}

/**
 * Session status enum
 */
export const SessionStatusValues = {
  /** Session created but not started */
  CREATED: "created",
  /** Session running */
  RUNNING: "running",
  /** Session completed successfully */
  COMPLETED: "completed",
  /** Session failed with error */
  FAILED: "failed",
  /** Session cancelled */
  CANCELLED: "cancelled",
} as const;

export type SessionStatus =
  (typeof SessionStatusValues)[keyof typeof SessionStatusValues];

/**
 * Linear webhook event types we handle
 */
export const LinearEventTypeValues = {
  /** Issue created */
  ISSUE_CREATE: "Issue",
  /** Issue updated (status, assignment, etc.) */
  ISSUE_UPDATE: "Issue",
  /** Comment created on issue */
  COMMENT_CREATE: "Comment",
  /** Comment updated */
  COMMENT_UPDATE: "Comment",
} as const;

export type LinearEventType =
  (typeof LinearEventTypeValues)[keyof typeof LinearEventTypeValues];

/**
 * Linear webhook event payload
 */
export interface LinearWebhookEvent {
  /** Event action (create, update, remove) */
  action: "create" | "update" | "remove";
  /** Event actor (user who triggered) */
  actor:
    | User
    | {
        id: string;
        name?: string;
        service?: string;
        type?: string;
      };
  /** Event type */
  type: string;
  /** Event data */
  data: Issue | Comment | Record<string, any>;
  /** Event URL */
  url?: string;
  /** Organization ID */
  organizationId: string;
  /** Webhook ID */
  webhookId: string;
  /** Event timestamp */
  createdAt: string;
}

/**
 * Processed event for internal handling
 */
export interface ProcessedEvent {
  /** Event type */
  type: LinearEventType;
  /** Event action */
  action: "create" | "update" | "remove";
  /** Issue data */
  issue: Issue;
  /** Comment data (if comment event) */
  comment?: Comment;
  /** Event actor */
  actor: User;
  /** Should trigger Claude action */
  shouldTrigger: boolean;
  /** Trigger reason */
  triggerReason?: string;
  /** Event timestamp */
  timestamp: Date;
}

/**
 * Claude execution context
 */
export interface ClaudeExecutionContext {
  /** Session information */
  session: ClaudeSession;
  /** Issue information */
  issue: Issue;
  /** Trigger comment (if any) */
  triggerComment?: Comment;
  /** Working directory */
  workingDir: string;
  /** Git branch (if created) */
  branchName?: string;
  /** Integration config */
  config: IntegrationConfig;
  /** Additional context data */
  context: Record<string, unknown>;
}

/**
 * Claude execution result
 */
export interface ClaudeExecutionResult {
  /** Execution was successful */
  success: boolean;
  /** Output from Claude */
  output?: string;
  /** Error message if failed */
  error?: string;
  /** Files modified */
  filesModified: string[];
  /** Git commits made */
  commits: GitCommit[];
  /** Execution duration in ms */
  duration: number;
  /** Exit code */
  exitCode: number;
}

/**
 * Git commit information
 */
export interface GitCommit {
  /** Commit hash */
  hash: string;
  /** Commit message */
  message: string;
  /** Author */
  author: string;
  /** Timestamp */
  timestamp: Date;
  /** Files changed */
  files: string[];
}

/**
 * Integration event handlers
 */
export interface EventHandlers {
  /** Handle issue assignment */
  onIssueAssigned(event: ProcessedEvent): Promise<void>;
  /** Handle issue comment mention */
  onCommentMention(event: ProcessedEvent): Promise<void>;
  /** Handle issue status change */
  onIssueStatusChange(event: ProcessedEvent): Promise<void>;
  /** Handle session completion */
  onSessionComplete(
    session: ClaudeSession,
    result: ClaudeExecutionResult,
  ): Promise<void>;
  /** Handle session error */
  onSessionError(session: ClaudeSession, error: Error): Promise<void>;
}

/**
 * Integration logger interface
 */
export interface Logger {
  debug(message: string, meta?: Record<string, unknown>): void;
  info(message: string, meta?: Record<string, unknown>): void;
  warn(message: string, meta?: Record<string, unknown>): void;
  error(message: string, error?: Error, meta?: Record<string, unknown>): void;
}

/**
 * Session storage interface
 */
export interface SessionStorage {
  /** Save session */
  save(session: ClaudeSession): Promise<void>;
  /** Load session by ID */
  load(sessionId: string): Promise<ClaudeSession | null>;
  /** Load session by issue ID */
  loadByIssue(issueId: string): Promise<ClaudeSession | null>;
  /** List all sessions */
  list(): Promise<ClaudeSession[]>;
  /** List active sessions */
  listActive(): Promise<ClaudeSession[]>;
  /** Delete session */
  delete(sessionId: string): Promise<void>;
  /** Update session status */
  updateStatus(sessionId: string, status: SessionStatus): Promise<void>;
  /** Clean up old sessions */
<<<<<<< HEAD
  cleanupOldSessions?(maxAgeDays: number): Promise<number>;
=======
  cleanupOldSessions(maxAgeDays: number): Promise<number>;
>>>>>>> 9e092db0
}<|MERGE_RESOLUTION|>--- conflicted
+++ resolved
@@ -325,9 +325,5 @@
   /** Update session status */
   updateStatus(sessionId: string, status: SessionStatus): Promise<void>;
   /** Clean up old sessions */
-<<<<<<< HEAD
-  cleanupOldSessions?(maxAgeDays: number): Promise<number>;
-=======
   cleanupOldSessions(maxAgeDays: number): Promise<number>;
->>>>>>> 9e092db0
 }